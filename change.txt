--- conflicted
+++ resolved
@@ -76,17 +76,14 @@
   * Can convert from 8888 to 3 channel multi-spectral images
 - BinaryImageOps
   * BinaryImageOps.labelToBinary() now has an easier to use variant.  No need to explicity declare a boolean array
-<<<<<<< HEAD
 - Template Matching
   * Can provide a mask for a template and effectively make pixels transparent or translucent
-=======
 - ConvertBufferedImage
   * Tweaked defaults for boof to BufferedImage.  Single band images return single band images.
   * Thanks thhart for pointing this out
 - ThresholdImageAOps
   * Changed threshold up from >= to >.  Turns out the original choice was bad.  Images were not inverses of each other
     and it was possible the threshold an image with two values up and end up with all 0.
->>>>>>> 552e6de3
 
 TODO
   * Distortion Model + Calibration
@@ -104,8 +101,12 @@
         - Use border to reduce false positives
         - Compute threshold for binarization in base by scanning around the fiducal border.
         - Get corner fitting working again
+  * Fiducial Example Images
+     * redo image video with better fiducials
+     * remove original text example
   * Polygon Detector Regression
 
+  * Template with transparent pixels
   * Android Demo:   Automatic Threshold.  Dim slider for global
   * Look at Sandreas's NewWarp
   * Histogram comparison
